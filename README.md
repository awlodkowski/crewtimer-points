# CrewTimer Points Engine

The CrewTimer Points Engine provides support for user contributed points and trophy calculations.

| Barnes - Michigan States                       | ACA                                      |
| ---------------------------------------------- | ---------------------------------------- |
| ![Barnes Example](./docs/Barnes%20Example.png) | ![ACA Example](./docs/ACA%20Example.png) |

Each contributed solution provides a calculation engine as well as a GUI rendering of the
calculated results and are written in Typescript.  Results are updated real-time as events progress.

The visualizers utilize the [React framework](https://react.dev/) along with the [Material UI open-source React component library](https://mui.com/material-ui/getting-started/overview/).

**Contributions for other points or award systems are welcome!**  More details on how you can contribute your custom solution are described below.

## Currently supported points engines

* [ACA Regional and National Regattas](docs/ACA-SprintRacingRules-v2023.pdf)
* [Traditional Barnes System](https://en.wikipedia.org/wiki/Julius_H._Barnes_Points_Trophy) Events of the same boat class across all rower experience level are weighted the same. For example, a varsity 8+ and a novice 8+ will both be worth 30 points.
* **Michigan States (Barnes System)** Varsity events are worth the full 100% of points for the event, Junior/2V events are 80%, Novice/Freshman/3V are worth 60%. This is the system used by Scholastic Rowing Association of Michigan.
* [Midwest Scholastic Rowing Association Champtionship](docs/MRSA-Championship-RegattaRules.20240401.pdf) Varsity events are worth the full 100% of points for the event, Junior/2V events are 80%, Novice/Freshman/3V are worth 60%. Only co-ed team who have entries in all gender events are elligible for combined points trophies. Seprate ranking are provided for each division, split by team size, if a JSON blob is provided in the Admin Panel which maps all competing team's names to the number of athletes entered in the event. See the below example. This is the system used by Midwest Scholastic Rowing Association.
```json
{"teamSizes":{"Skyline High School": 53,"Ann Arbor Pioneer": 68}}
```
* **Mitten Series (Barnes System)** Render team points calculated by the Barnes Points system for basic points categories.  Varsity events are worth the full 100% of points for the event, Junior/2V events are 80%, Novice/Freshman/3V are worth 60%.
* [FIRA Points](docs/FIRAPointsRules.pdf) The FIRA points system is similar to the Barnes Weighted system in that there are max points on offer for specified events with a weighting system applied based on the number of finishers in the given event
* [Hebda Cup](docs/HebdaScoring.pdf) This system awards points to the top 3 finishers of each final of four or more entries, top 2 for three entries, and first place only for a two-boat final. Full points are awarded for each boat class, regardless of event level.
<<<<<<< HEAD
* [Wy-Hi Regatta](docs/WyHiScoring.pdf) This points system uses a modified version of the Barnes System and awards scaled points based on if races are finals only or if heats were necessary. Full points are awarded for each boat class, regardless of event level. 
=======
* [Wy-Hi Regatta](docs/WyHiScoring.pdf) This points system uses a modified version of the Barnes System and awards scaled points based on if races are finals only or if heats were necessary. Full points are awarded for each boat class, regardless of event level.
>>>>>>> 0a842bda


## Adding a new points engine

### Prerequisites

* [Visual Studio Code](https://code.visualstudio.com/) is the recommended IDE for editing code for this repo.  If you don't have it installed, please do that first.
* [Node.js](https://nodejs.org/en) is required for local development.
* Source code utilizes git.  If you are unfamiliar with git, the [Atlassian Sourcetree](https://www.sourcetreeapp.com/) program provides a nice GUI as does [Github Desktop](https://desktop.github.com/).

### Getting started

Utilizing github, create an account and initiate a 'Fork' of the crewtimer-points repository.

Then, get the code onto your local machine :

```bash
git clone git@github.com:<your github login>/crewtimer-points.git
cd crewtimer-points
yarn install
```

If you don't have yarn, you can get it from npm:

```bash
npm install --global yarn
```

## Run the demo server

```bash
yarn clean && yarn build && yarn start
```

Open web browser to [http://localhost:1234](http://localhost:1234).

If you get error 404 after using ```yarn start```, try running ```yarn clean``` and starting it again.

### Add your code

1. Review the demo for other points engines such as FIRA Points or Barnes Points that may be close to what you need.
2. Add your custom calculator under src/calculators. See [FIRA Points](src/calculators/FIRAPointsCalc.ts) or [Barnes Points](src/calculators/BarnesPointsCalc.ts). Be sure to deal with ties in calculation results.  For example, a tie for second place would result in omission of a third place result. Use the [genPlaces helper](https://github.com/crewtimer/crewtimer-points/blob/main/src/calculators/FIRAPointsCalc.ts#L180C3-L183C67).  See other helpers dealing with event names in [src/common/CrewTimerUtils.ts](src/common/CrewTimerUtils.ts).
3. Add a jest test under tests/.  To use actual test data from a regatta (recommended), start the demo and select Live Data and export a json file for an existing regatta.
4. Add a [React visualizer](https://react.dev/) under src/components. See [FIRA Points](src/components/FIRAPoints.tsx) or [Barnes Points](src/components/BarnesPoints.tsx). If you are unfamiliar with React and don't want to learn React, ask Glenn to do this for you or get you started based on an example you provide.  React components from the [Material UI](https://mui.com/material-ui/getting-started/) project are utilized.
5. Add export references for your new points viewer in [src/index.ts](src/index.ts).
6. Optionally reference your visualizer from example/App.tsx.  Regardless, your viewer will be available under 'Live Data' test page after adding to index.ts.  `yarn clean` may be needd to see your changes to index.ts or App.ts.
7. Test your code (see Running Jest Tests below).
8. Lint and format your code: ```yarn prepublishOnly```
9. Bump the version in package.json.
10. Commit your changes and do a pull request to crewtimer-points. (see Makig a pull requewst below)

## Running Jest Tests

Invoke

```bash
yarn test
```

from the command line.

## Debugging jest tests

1. Use Visual Studio Code.
2. Set a breakpoint in your jest test.
3. Click on the debug icon and select Debug Jest Tests.
4. Click on the Play icon.

## Making a pull request

Before making a pull request, be sure to run ```yarn prepublishOnly```.  This will format the source code, run tests, and verify lint rules.

You will also need to push your forked changes to the github server by using `git push` or `git push origin`.

For mechanics of making a pull request from your fork, read [this article](https://docs.github.com/en/pull-requests/collaborating-with-pull-requests/proposing-changes-to-your-work-with-pull-requests/creating-a-pull-request-from-a-fork).  You don't need to make a special branch but can use your 'main' branch in your fork.

## Pulling main branch changes into your fork

If your fork is behind the main crewtimer-points repository you can "catch up" by adding a remote reference to the upstream branch and pulling it into your repo:

```bash
git remote add upstream git@github.com:crewtimer/crewtimer-points.git
git pull upstream main
```

If you have committed any changes to your local repo, you can rebase your changes on top of the latest crewtimer-points repo:

```bash
git rebase upstream/main
```

Remember, after pulling changes, be sure to update your local libraries:

```bash
yarn install && yarn clean && yarn build
```

## Publishing a new npm version (maintainers only)

1. Update the version in package.json
2. First check for any errors by running ```yarn prepublishOnly```
3. ```npm login``` as crewtimer
4. If no errors: ```npm publish```

## Contributors

<!-- markdownlint-disable-next-line -->
[![](https://contrib.rocks/image?repo=crewtimer/crewtimer-points)](https://github.com/crewtimer/crewtimer-points/graphs/contributors)

## Kudos

Project setup leveraged from [this article](https://betterprogramming.pub/how-to-create-and-publish-react-typescript-npm-package-with-demo-and-automated-build-80c40ec28aca).<|MERGE_RESOLUTION|>--- conflicted
+++ resolved
@@ -25,11 +25,7 @@
 * **Mitten Series (Barnes System)** Render team points calculated by the Barnes Points system for basic points categories.  Varsity events are worth the full 100% of points for the event, Junior/2V events are 80%, Novice/Freshman/3V are worth 60%.
 * [FIRA Points](docs/FIRAPointsRules.pdf) The FIRA points system is similar to the Barnes Weighted system in that there are max points on offer for specified events with a weighting system applied based on the number of finishers in the given event
 * [Hebda Cup](docs/HebdaScoring.pdf) This system awards points to the top 3 finishers of each final of four or more entries, top 2 for three entries, and first place only for a two-boat final. Full points are awarded for each boat class, regardless of event level.
-<<<<<<< HEAD
-* [Wy-Hi Regatta](docs/WyHiScoring.pdf) This points system uses a modified version of the Barnes System and awards scaled points based on if races are finals only or if heats were necessary. Full points are awarded for each boat class, regardless of event level. 
-=======
 * [Wy-Hi Regatta](docs/WyHiScoring.pdf) This points system uses a modified version of the Barnes System and awards scaled points based on if races are finals only or if heats were necessary. Full points are awarded for each boat class, regardless of event level.
->>>>>>> 0a842bda
 
 
 ## Adding a new points engine
